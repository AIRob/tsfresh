# -*- coding: utf-8 -*-
# This file as well as the whole tsfresh package are licenced under the MIT licence (see the LICENCE.txt)
# Maximilian Christ (maximilianchrist.com), Blue Yonder Gmbh, 2016
"""
This module contains the feature calculators that take time series as input and calculate the values of the feature.
There are three types of features:

1. aggregate features without parameter
2. aggregate features with parameter
3. apply features with parameters

While type 1 and 2 are designed to be used with pandas aggregate, they will only return one singular feature.
To not unnecessarily redo auxiliary calculations, in type 3 a group of features is calculated at the same time. They
can be used with pandas apply.
"""

from __future__ import absolute_import, division
from builtins import range
import itertools
import numpy as np
from numpy.linalg import LinAlgError
import numbers
from functools import wraps

import pandas as pd
from scipy.signal import welch, cwt, ricker, find_peaks_cwt
from statsmodels.tsa.ar_model import AR
from statsmodels.tsa.stattools import adfuller
from functools import reduce


# todo: make sure '_' works in parameter names in all cases, add a warning if not

def _get_length_sequences_where(x):
    """
    This method calculates the length of all sub-sequences where the array x is either True or 1.

    Examples
    --------
    >>> x = [0,1,0,0,1,1,1,0,0,1,0,1,1]
    >>> _get_length_sequences_where(x)
    >>> [1, 3, 1, 2]

    >>> x = [0,True,0,0,True,True,True,0,0,True,0,True,True]
    >>> _get_length_sequences_where(x)
    >>> [1, 3, 1, 2]

    >>> x = [0,True,0,0,1,True,1,0,0,True,0,1,True]
    >>> _get_length_sequences_where(x)
    >>> [1, 3, 1, 2]

    :param x: A iterable containing only 1, True, 0 and False values
    :return: A list with the length of all sub-sequences where the array is either True or False. If no ones or Trues
    contained, a the list [0] is returned.
    """
    if len(x) == 0:
        return [0]
    else:
        res = [len(list(group)) for value, group in itertools.groupby(x) if value == 1]
        return res if len(res) > 0 else [0]


def not_apply_to_raw_numbers(func):
    """
    This decorator makes sure that the function func is only called on objects that are not numbers.Number

    :param func: the method that should only be executed on objects which are not a numbers.Number
    :return: the decorated version of func which returns 0 if the first argument x is a numbers.Number. For every
                other x the output of func is returned
    """

    @wraps(func)
    def func_on_nonNumberObject(x, *arg, **args):
        if isinstance(x, numbers.Number):
            return 0
        else:
            return func(x, *arg, **args)
    return func_on_nonNumberObject


def set_property(key, value):
    """
    This method returns a decorator that sets the property key of the function to value
    """
    def decorate_func(func):
        setattr(func, key, value)
        if func.__doc__ and key == "fctype":
            func.__doc__ = func.__doc__ + "\n\n    *This function is of type: " + value + "*\n"
        return func
    return decorate_func


@set_property("fctype", "aggregate")
@not_apply_to_raw_numbers
def variance_larger_than_standard_deviation(x):
    """
    Boolean variable denoting if the variance of x is greater than its standard deviation. Is equal to variance of x
    being larger than 1.

    :param x: the time series to calculate the feature of
    :type x: pandas.Series
    :return: the value of this feature
    :return type: bool
    """
    return np.var(x) > np.std(x)


@set_property("fctype", "aggregate_with_parameters")
@not_apply_to_raw_numbers
def large_standard_deviation(x, r):
    """
    Boolean variable denoting if the variance of x is higher than half of the range, calculated as the half the
    difference between max and min of x.
    Hence it checks if

    .. math::

        | std(x) | > r * (max(X)-min(X))

    According to a rule of the thumb, the standard deviation should be a forth of the range of the values.

    :param x: the time series to calculate the feature of
    :type x: pandas.Series
    :param r: the percentage of the range to compare with
    :type r: float
    :return: the value of this feature
    :return type: bool
    """
    return np.std(x) > (r * (max(x) - min(x)))


@set_property("fctype", "aggregate_with_parameters")
@not_apply_to_raw_numbers
def symmetry_looking(x, r):
    """
    Boolean variable denoting if the distribution of x *looks symmetric*. This is the case if

    .. math::

        | mean(X)-median(X)| < r * (max(X)-min(X))

    :param x: the time series to calculate the feature of
    :type x: pandas.Series
    :param r: the percentage of the range to compare with
    :type r: float
    :return: the value of this feature
    :return type: bool
    """
    return abs(np.mean(x) - np.median(x)) < (r * (max(x) - min(x)))


@set_property("fctype", "aggregate")
@not_apply_to_raw_numbers
def has_duplicate_max(x):
    """
    Checks if the maximum value of x is observed more than once

    :param x: the time series to calculate the feature of
    :type x: pandas.Series
    :return: the value of this feature
    :return type: bool
    """
    return sum(np.asarray(x) == max(x)) >= 2


@set_property("fctype", "aggregate")
@not_apply_to_raw_numbers
def has_duplicate_min(x):
    """
    Checks if the minimal value of x is observed more than once

    :param x: the time series to calculate the feature of
    :type x: pandas.Series
    :return: the value of this feature
    :return type: bool
    """
    return sum(np.asarray(x) == min(x)) >= 2


@set_property("fctype", "aggregate")
@not_apply_to_raw_numbers
def has_duplicate(x):
    """
    Checks if any value in x occurs more than once

    :param x: the time series to calculate the feature of
    :type x: pandas.Series
    :return: the value of this feature
    :return type: bool
    """
    return len(x) != len(set(x))


@set_property("fctype", "aggregate")
def sum_values(x):
    """
    Calculates the sum over the time series values

    :param x: the time series to calculate the feature of
    :type x: pandas.Series
    :return: the value of this feature
    :return type: bool
    """
    return np.sum(x)


@set_property("fctype", "aggregate_with_parameters")
@not_apply_to_raw_numbers
def large_number_of_peaks(x, n):
    """
    Checks if the number of peaks is higher than n.

    :param x: the time series to calculate the feature of
    :type x: pandas.Series
    :param n: the number of peaks to compare
    :type n: int
    :return: the value of this feature
    :return type: bool
    """
    return number_peaks(x, n=n) > 5


@set_property("fctype", "aggregate")
@not_apply_to_raw_numbers
def mean_autocorrelation(x):
    """
    Calculates the average autocorrelation (Compare to http://en.wikipedia.org/wiki/Autocorrelation#Estimation),
    taken over different all possible lags (1 to length of x)

    .. math::

        \\frac{1}{n} \\sum_{l=1,\ldots, n} \\frac{1}{(n-l)\sigma^{2}} \\sum_{t=1}^{n-l}(X_{t}-\\mu )(X_{t+l}-\\mu)

    where :math:`n` is the length of the time series :math:`X_i`, :math:`\sigma^2` its variance and :math:`\mu` its
    mean.

    :param x: the time series to calculate the feature of
    :type x: pandas.Series
    :return: the value of this feature
    :return type: float
    """
    var = np.var(x)
    n = len(x)

    if abs(var) < 10**-10 or n == 1:
        return 0
    else:
        r = np.correlate(x - np.mean(x), x - np.mean(x), mode='full')
        r = r[0: (n-1)] / np.arange(n-1, 0, -1)
        return np.nanmean(r / var)


@set_property("fctype", "aggregate")
@not_apply_to_raw_numbers
def augmented_dickey_fuller(x):
    """
    The Augmented Dickey-Fuller is a hypothesis test which checks whether a unit root is present in a time
    series sample. This feature calculator returns the value of the respective test statistic.

    See the statsmodels implementation for references and more details.

    :param x: the time series to calculate the feature of
    :type x: pandas.Series
    :return: the value of this feature
    :return type: float
    """

    try:
        return adfuller(x)[0]
    except LinAlgError:
        return np.NaN
    except ValueError:  # occurs if sample size is too small
        return np.NaN


@set_property("fctype", "aggregate")
@not_apply_to_raw_numbers
def abs_energy(x):
    """
    Returns the absolute energy of the time series which is the sum over the squared values

    .. math::

        E = \\sum_{i=1,\ldots, n} x_i^2

    :param x: the time series to calculate the feature of
    :type x: pandas.Series
    :return: the value of this feature
    :return type: float
    """
    x = np.asarray(x)
    return sum(x * x)


@set_property("fctype", "aggregate")
@not_apply_to_raw_numbers
def mean_abs_change(x):
    """
    Returns the mean over the absolute differences between subsequent time series values which is

    .. math::

        \\frac{1}{n} \\sum_{i=1,\ldots, n-1} | x_{i+1} - x_{i}|


    :param x: the time series to calculate the feature of
    :type x: pandas.Series
    :return: the value of this feature
    :return type: float
    """
    return np.mean(abs(np.diff(x)))


@set_property("fctype", "aggregate")
@not_apply_to_raw_numbers
def mean_change(x):
    """
    Returns the mean over the absolute differences between subsequent time series values which is

    .. math::

        \\frac{1}{n} \\sum_{i=1,\ldots, n-1}  x_{i+1} - x_{i}

    :param x: the time series to calculate the feature of
    :type x: pandas.Series
    :return: the value of this feature
    :return type: float
    """
    return np.mean(np.diff(x))


@set_property("fctype", "aggregate")
@not_apply_to_raw_numbers
def mean_second_derivate_central(x):
    """
    Returns the mean value of an central approximation of the second derivate

    .. math::

        \\frac{1}{n} \\sum_{i=1,\ldots, n-1}  \\frac{1}{2} (x_{i+2} - 2 \\cdot x_{i+1} + x_i)

    :param x: the time series to calculate the feature of
    :type x: pandas.Series
    :return: the value of this feature
    :return type: float
    """

    diff = (np.roll(x, 1) - 2 * np.array(x) + np.roll(x, -1)) / 2.0
    return np.mean(diff[1:-1])


@set_property("fctype", "aggregate")
def median(x):
    """
    Returns the median of x

    :param x: the time series to calculate the feature of
    :type x: pandas.Series
    :return: the value of this feature
    :return type: float
    """
    return np.median(x)


@set_property("fctype", "aggregate")
def mean(x):
    """
    Returns the mean of x

    :param x: the time series to calculate the feature of
    :type x: pandas.Series
    :return: the value of this feature
    :return type: float
    """
    return np.mean(x)


@set_property("fctype", "aggregate")
@not_apply_to_raw_numbers
def length(x):
    """
    Returns the length of x

    :param x: the time series to calculate the feature of
    :type x: pandas.Series
    :return: the value of this feature
    :return type: int
    """
    return len(x)


@set_property("fctype", "aggregate")
@not_apply_to_raw_numbers
def standard_deviation(x):
    """
    Returns the standard deviation of x

    :param x: the time series to calculate the feature of
    :type x: pandas.Series
    :return: the value of this feature
    :return type: float
    """
    return np.std(x)


@set_property("fctype", "aggregate")
@not_apply_to_raw_numbers
def variance(x):
    """
    Returns the variance of x

    :param x: the time series to calculate the feature of
    :type x: pandas.Series
    :return: the value of this feature
    :return type: float
    """
    return np.var(x)


@set_property("fctype", "aggregate")
@not_apply_to_raw_numbers
def skewness(x):
    """
    Returns the sample skewness of x (calculated with the adjusted Fisher-Pearson standardized
    moment coefficient G1).

    :param x: the time series to calculate the feature of
    :type x: pandas.Series
    :return: the value of this feature
    :return type: float
    """
    x = pd.Series(x)
    return pd.Series.skew(x)


@set_property("fctype", "aggregate")
@not_apply_to_raw_numbers
def kurtosis(x):
    """
    Returns the kurtosis of x (calculated with the adjusted Fisher-Pearson standardized
    moment coefficient G2).

    :param x: the time series to calculate the feature of
    :type x: pandas.Series
    :return: the value of this feature
    :return type: float
    """
    x = pd.Series(x)
    return pd.Series.kurtosis(x)


@set_property("fctype", "aggregate")
@not_apply_to_raw_numbers
def absolute_sum_of_changes(x):
    """
    Returns the sum over the absolute value of consecutive changes in the series x

    .. math::

        \\sum_{i=1, \ldots, n-1} \\mid x_{i+1}- x_i \\mid

    :param x: the time series to calculate the feature of
    :type x: pandas.Series
    :return: the value of this feature
    :return type: float
    """
    return np.sum(abs(np.diff(x)))


@set_property("fctype", "aggregate")
@not_apply_to_raw_numbers
def longest_strike_below_mean(x):
    """
    Returns the length of the longest consecutive subsequence that in x that is smaller than the mean of x

    :param x: the time series to calculate the feature of
    :type x: pandas.Series
    :return: the value of this feature
    :return type: float
    """

    return max(_get_length_sequences_where(x <= np.mean(x))) if len(x) > 0 else 0


@set_property("fctype", "aggregate")
@not_apply_to_raw_numbers
def longest_strike_above_mean(x):
    """
    Returns the length of the longest consecutive subsequence that in x that is bigger than the mean of x

    :param x: the time series to calculate the feature of
    :type x: pandas.Series
    :return: the value of this feature
    :return type: float
    """

    return max(_get_length_sequences_where(x >= np.mean(x))) if len(x) > 0 else 0


@set_property("fctype", "aggregate")
@not_apply_to_raw_numbers
def count_above_mean(x):
    """
    Returns the number of values in x that are higher than the mean of x

    :param x: the time series to calculate the feature of
    :type x: pandas.Series
    :return: the value of this feature
    :return type: float
    """

    return sum(x > np.mean(x))


@set_property("fctype", "aggregate")
@not_apply_to_raw_numbers
def count_below_mean(x):
    """
    Returns the number of values in x that are lower than the mean of x

    :param x: the time series to calculate the feature of
    :type x: pandas.Series
    :return: the value of this feature
    :return type: float
    """

    return sum(x < np.mean(x))


@set_property("fctype", "aggregate")
@not_apply_to_raw_numbers
def last_location_of_maximum(x):
    """
    Returns the relative last location of the maximum value of x. The position is calculated relatively to the length of x.

    :param x: the time series to calculate the feature of
    :type x: pandas.Series
    :return: the value of this feature
    :return type: float
    """
    x = np.asarray(x)
    return 1.0 - np.argmax(x[::-1]) / len(x) if len(x) > 0 else np.NaN


@set_property("fctype", "aggregate")
@not_apply_to_raw_numbers
def first_location_of_maximum(x):
    """
    Returns the first location of the maximum value of x. The position is calculated relatively to the length of x.

    :param x: the time series to calculate the feature of
    :type x: pandas.Series
    :return: the value of this feature
    :return type: float
    """
    x = np.asarray(x)
    return np.argmax(x) / len(x) if len(x) > 0 else np.NaN


@set_property("fctype", "aggregate")
@not_apply_to_raw_numbers
def last_location_of_minimum(x):
    """
    Returns the last location of the minimal value of x. The position is calculated relatively to the length of x.

    :param x: the time series to calculate the feature of
    :type x: pandas.Series
    :return: the value of this feature
    :return type: float
    """
    x = np.asarray(x)
    return 1.0 - np.argmin(x[::-1]) / len(x) if len(x) > 0 else np.NaN


@set_property("fctype", "aggregate")
@not_apply_to_raw_numbers
def first_location_of_minimum(x):
    """
    Returns the first location of the minimal value of x. The position is calculated relatively to the length of x.

    :param x: the time series to calculate the feature of
    :type x: pandas.Series
    :return: the value of this feature
    :return type: float
    """
    x = np.asarray(x)
    return np.argmin(x) / len(x) if len(x) > 0 else np.NaN


@set_property("fctype", "apply")
@not_apply_to_raw_numbers
def fft_coefficient(x, c, param):
    """
    Calculates the fourier coefficients of the one-dimensional discrete Fourier Transform for real input by fast
    fourier transformation algorithm


    :param x: the time series to calculate the feature of
    :type x: pandas.Series
    :param c: the time series name
    :type c: str
    :param param: contains dictionaries {"coeff": x} with x int and x >= 0
    :type param: list
    :return: the different feature values
    :return type: pandas.Series
    """

    coefficients = set([config["coeff"] for config in param])
    for coeff in coefficients:
        if coeff < 0:
            raise ValueError("Coefficients must be positive or zero.")

    maximum_coefficient = max(coefficients)
    fft = np.fft.rfft(x, min(len(x), 2 * maximum_coefficient))

    res = [fft[q] if q < len(fft) else 0 for q in coefficients]
    res = [r.real if isinstance(r, complex) else r for r in res]
    return pd.Series(res, index=["{}__fft_coefficient__coeff_{}".format(c, q) for q in coefficients])


@set_property("fctype", "aggregate_with_parameters")
@not_apply_to_raw_numbers
def number_peaks(x, n):
    """
    Calculates the number of peaks of at least support n in the time series x. A peak of support n is defined as a
    subsequence of x where a value occurs, which is bigger than its n neighbours to the left and to the right.

    Hence in the sequence

    >>> x = [3, 0, 0, 4, 0, 0, 13]

    4 is a peak of support 1 and 2 because in the subsequences

    >>> [0, 4, 0]
    >>> [0, 0, 4, 0, 0]

    4 is still the highest value. Here, 4 is not a peak of support 3 because 13 is the 3th neighbour to the right of 4
    and its bigger than 4.

    :param x: the time series to calculate the feature of
    :type x: pandas.Series
    :param n: the support of the peak
    :type n: int
    :return: the value of this feature
    :return type: float
    """
    res = list()
    for i in range(1, n + 1):
        res += [(x > np.roll(x, i))[n:-n]]
        res += [(x > np.roll(x, -i))[n:-n]]
    return sum(reduce(lambda a, b: a & b, res))


@set_property("fctype", "apply")
@not_apply_to_raw_numbers
def index_mass_quantile(x, c, param):
    """
    Those apply features calculate the relative index i where q% of the mass of the time series x lie left of i.
    For example for q = 50% this feature calculator will return the mass center of the time series

    :param x: the time series to calculate the feature of
    :type x: pandas.Series
    :param c: the time series name
    :type c: str
    :param param: contains dictionaries {"q": x} with x float
    :type param: list
    :return: the different feature values
    :return type: pandas.Series
    """
    mass_centralized = np.cumsum(x) * 1.0 / sum(x)
    res = pd.Series()
    for config in param:
        res["{}__index_mass_quantile__q_{}".format(c, config["q"])] = \
            (np.argmax(mass_centralized >= config["q"])+1)/len(x)
    return res


@set_property("fctype", "aggregate_with_parameters")
@not_apply_to_raw_numbers
def number_cwt_peaks(x, n):
    """
    This feature calculator searches for different peaks in x. To do so, x is smoothed by a ricker wavelet and for
    widths ranging from 1 to n. This feature calculator returns the number of peaks that occur at enough width scales
    and with sufficiently high Signal-to-Noise-Ratio (SNR)

    :param x: the time series to calculate the feature of
    :type x: pandas.Series
    :param n: maximum width to consider
    :type n: int
    :return: the value of this feature
    :return type: int
    """
    return len(find_peaks_cwt(vector=x, widths=np.array(list(range(1, n + 1))), wavelet=ricker))


@set_property("fctype", "apply")
@not_apply_to_raw_numbers
def cwt_coefficients(x, c, param):
    """
    Calculates a Continuous wavelet transform for the Ricker wavelet, also known as the "Mexican hat wavelet" which is
    defined by

    .. math::
        \\frac{2}{\\sqrt{3a} \\pi^{\\frac{1}{4}}} (1 - \\frac{x^2}{a^2}) exp(-\\frac{x^2}{2a^2})

    where :math:`a` is the width parameter of the wavelet function.

    This feature calculator takes three different parameter: widths, coeff and w. The feature calculater takes all the
    different widths arrays and then calculates the cwt one time for each different width array. Then the values for the
    different coefficient for coeff and width w are returned. (For each dic in param one feature is returned)

    :param x: the time series to calculate the feature of
    :type x: pandas.Series
    :param c: the time series name
    :type c: str
    :param param: contains dictionaries {"widths":x, "coeff": y, "w": z} with x array of int and y,z int
    :type param: list
    :return: the different feature values
    :return type: pandas.Series
    """
    df_cfg = pd.DataFrame(param)
    res = pd.Series()

    for widths in df_cfg["widths"].unique():

        coeff = df_cfg[df_cfg["widths"] == widths]["coeff"].unique()
        # the calculated_cwt will shape (len(widths), len(x)).
        calculated_cwt = cwt(x, ricker, widths)

        for w in df_cfg[df_cfg["widths"] == widths]["w"].unique():

            i = widths.index(w)

            if calculated_cwt.shape[1] < len(coeff):  # There are less data points than requested model coefficients
                red_coeff = coeff[:calculated_cwt.shape[1]]
                res_tmp = calculated_cwt[i, red_coeff]
                # Fill up the rest of the requested coefficients with np.NaNs
                res_tmp = np.append(res_tmp, np.array([np.NaN] * (len(coeff) - len(red_coeff))))
            else:
                res_tmp = calculated_cwt[i, coeff]

            res = res.append(pd.Series(res_tmp,
                                       index=["{}__cwt_coefficients__widths_{}__coeff_{}__w_{}".format(
                                           c, widths, m, w) for m in coeff]))

    return res


@set_property("fctype", "apply")
@not_apply_to_raw_numbers
def spkt_welch_density(x, c, param):
    """
    This feature calculator estimates the cross power spectral density of the time series x at different frequencies.
    To do so, first the time series is shifted from the time domain to the frequency domain.

    The feature calculators returns the power spectrum of the different frequencies.

    :param x: the time series to calculate the feature of
    :type x: pandas.Series
    :param c: the time series name
    :type c: str
    :param param: contains dictionaries {"coeff": x} with x int
    :type param: list
    :return: the different feature values
    :return type: pandas.Series
    """

    freq, pxx = welch(x)
    coeff = [config["coeff"] for config in param]

    if len(pxx) <= max(coeff):  # There are fewer data points in the time series than requested coefficients

        # filter coefficients that are not contained in pxx
        reduced_coeff = [coefficient for coefficient in coeff if len(pxx) > coefficient]
        not_calculated_coefficients = [coefficient for coefficient in coeff
                                       if coefficient not in reduced_coeff]

        # Fill up the rest of the requested coefficients with np.NaNs
        return pd.Series(list(pxx[reduced_coeff]) + [np.NaN] * len(not_calculated_coefficients),
                         index=["{}__spkt_welch_density__coeff_{}".format(c, i) for i in coeff])
    else:
        return pd.Series(pxx[coeff], index=["{}__spkt_welch_density__coeff_{}".format(c, i) for i in coeff])


@set_property("fctype", "apply")
@not_apply_to_raw_numbers
def ar_coefficient(x, c, param):
    """
    This feature calculator fit the unconditional maximum likelihood of an autoregressive AR(k) process. The k parameter
    is the maximum lag of the process

    .. math::

        X_{t}=\\varphi_0 +\\sum _{{i=1}}^{k}\\varphi_{i}X_{{t-i}}+\\varepsilon_{t}

    For the configurations from param which should contain the maxlag "k" and such an AR process is calculated. Then
    the coefficients :math:`\\varphi_{i}` whose index :math:`i` contained from "coeff" are returned.

    :param x: the time series to calculate the feature of
    :type x: pandas.Series
    :param c: the time series name
    :type c: str
    :param param: contains dictionaries {"coeff": x, "k": y} with x,y int
    :type param: list
    :return x: the different feature values
    :return type: pandas.Series
    """
    df_cfg = pd.DataFrame(param)
    df_cfg["k"] = df_cfg["k"].apply(int)

    res = pd.Series()

    for k in df_cfg["k"].unique():
        coeff = df_cfg[df_cfg["k"] == k]["coeff"]
        try:
            mod = AR(list(x)).fit(maxlag=k, solver="mle").params
            res_tmp = pd.Series(index=["{}__ar_coefficient__k_{}__coeff_{}".format(c, k, p) for p in coeff])

            for p in coeff:
                if p <= k:
                    try:
                        res_tmp["{}__ar_coefficient__k_{}__coeff_{}".format(c, k, p)] = mod[p]
                    except IndexError:
                        res_tmp["{}__ar_coefficient__k_{}__coeff_{}".format(c, k, p)] = 0
                else:
                    res_tmp["{}__ar_coefficient__k_{}__coeff_{}".format(c, k, p)] = np.NaN

        except (LinAlgError, ValueError):
            res_tmp = pd.Series([np.NaN] * len(coeff),
                                index=["{}__ar_coefficient__k_{}__coeff_{}".format(c, k, p) for p in coeff])

        res = res.append(res_tmp)
    return res


@set_property("fctype", "aggregate_with_parameters")
@not_apply_to_raw_numbers
def mean_abs_change_quantiles(x, ql, qh):
    """
    First fixes a corridor given by the quantiles ql and qh of the distribution of x. Then calculates the average
    absolute value of consecutive changes of the series x inside this corridor. Think about selecting a corridor on the
    y-Axis and only calculating the mean of the absolute change of the time series inside this corridor.

    :param x: the time series to calculate the feature of
    :type x: pandas.Series
    :param ql: the lower quantile of the corridor
    :type ql: float
    :param qh: the higher quantile of the corridor
    :type qh: float
    :return: the value of this feature
    :return type: float
    """
    if ql >= qh:
        ValueError("ql={} should be lower than qh={}".format(ql, qh))
    div = np.abs(np.diff(x))
    # All values that originate from the corridor between the quantiles ql and qh will have the category 0,
    # other will be np.NaN
    try:
        bin_cat = pd.qcut(x, [ql, qh], labels=False)
        bin_cat_0 = bin_cat == 0
    except ValueError:  # Occurs when ql are qh effectively equal, e.g. x is not long enough or is too categorical
        return 0
    # We only count changes that start and end inside the corridor
    ind = (bin_cat_0 * np.roll(bin_cat_0, 1))[1:]
    if sum(ind) == 0:
        return 0
    else:
        ind_inside_corridor = np.where(ind == 1)
        return np.mean(div[ind_inside_corridor])


@set_property("fctype", "aggregate_with_parameters")
@not_apply_to_raw_numbers
def time_reversal_asymmetry_statistic(x, lag):
    """
    This function calculates the value of

    .. math::

        \\frac{1}{n-2lag} \sum_{i=0}^{n-2lag} x_{i + 2 \cdot lag}^2 \cdot x_{i + lag} - x_{i + lag} \cdot  x_{i}^2

    which is

    .. math::

        \\mathbb{E}[L^2(X)^2 \cdot L(X) - L(X) \cdot X^2]

    where :math:`\\mathbb{E}` is the mean and :math:`L` is the lag operator. It was proposed as a proposed in [1] as a
    promising feature to extract from time series.

    References
    ----------

    .. [1] Fulcher, B.D., Jones, N.S. (2014).
       Highly comparative feature-based time-series classification.
       Knowledge and Data Engineering, IEEE Transactions on 26, 3026–3037.


    :param x: the time series to calculate the feature of
    :type x: pandas.Series
    :param lag: the lag that should be used in the calculation of the feature
    :type lag: int
    :return: the value of this feature
    :return type: float
    """
    n = len(x)
    x = np.asarray(x)
    if 2 * lag > n:
        return 0
    elif 2 * lag == n:
        return x[n-1] * x[n-1] * x[0] - x[lag-1] * x[0] * x[0]
    else:
        return np.mean((np.roll(x, 2 * -lag) * np.roll(x, 2 * -lag) * x - np.roll(x, -lag) * x * x)[0:(n - 2 * lag)])


@set_property("fctype", "aggregate_with_parameters")
@not_apply_to_raw_numbers
def binned_entropy(x, max_bins):
    """
    First bins the values of x into max_bins equidistant bins. Then calculates the value of

    .. math::

        - \\sum_{k=0}^{min(max\\_bins, len(x))} p_k log(p_k) \\cdot \\mathbf{1}_{(p_k > 0)}

    where :math:`p_k` is the percentage of samples in bin :math:`k`.

    :param x: the time series to calculate the feature of
    :type x: pandas.Series
    :param max_bins: the maximal number of bins
    :type max_bins: int
    :return: the value of this feature
    :return type: float
    """
    hist, bin_edges = np.histogram(x, bins=max_bins)
    probs = hist * 1.0 / len(x)
    return - np.sum(p * np.math.log(p) for p in probs if p != 0)


@set_property("fctype", "aggregate_with_parameters")
@not_apply_to_raw_numbers
def autocorrelation(x, lag):
    """
    Calculates the lag autocorrelation of a lag value of lag.

    :param x: the time series to calculate the feature of
    :type x: pandas.Series
    :param lag: the lag
    :type lag: int
    :return: the value of this feature
    :return type: float
    """
    x = pd.Series(x)
    return pd.Series.autocorr(x, lag)


@set_property("fctype", "aggregate_with_parameters")
@not_apply_to_raw_numbers
def quantile(x, q):
    """
    Calculates the q quantile of x. This is the value of x such that q% of the ordere values from x are lower than.

    :param x: the time series to calculate the feature of
    :type x: pandas.Series
    :param q: the quantile to calculate
    :type q: float
    :return: the value of this feature
    :return type: float
    """
    x = pd.Series(x)
    return pd.Series.quantile(x, q)


@set_property("fctype", "aggregate")
def maximum(x):
    """
    Calculates the highest value of the time series x.

    :param x: the time series to calculate the feature of
    :type x: pandas.Series
    :return: the value of this feature
    :return type: float
    """
    return max(x)


@set_property("fctype", "aggregate")
def minimum(x):
    """
    Calculates the lowest value of the time series x.

    :param x: the time series to calculate the feature of
    :type x: pandas.Series
    :return: the value of this feature
    :return type: float
    """
    return min(x)


@set_property("fctype", "aggregate_with_parameters")
def value_count(x, value):
    """
    Count occurrences of `value` in time series x.

    :param x: the time series to calculate the feature of
    :type x: pandas.Series
    :param value: the value to be counted
    :type value: int or float
    :return: the count
    :rtype: int
    """

    if np.isnan(value):
        return x.isnull().sum()
    else:
        return x[x == value].count()


@set_property("fctype", "aggregate_with_parameters")
def range_count(x, min, max):
    """
    Count observed values within the interval [min, max).

    :param x: the time series to calculate the feature of
    :type x: pandas.Series
    :param min: the inclusive lower bound of the range
    :type min: int or float
    :param max: the exclusive upper bound of the range
    :type max: int or float
    :return: the count of values within the range
    :rtype: int
    """

    return x[(x >= min) & (x < max)].count()


@set_property("fctype", "aggregate_with_parameters")
def approximate_entropy(x, m, r):
    """
    Implements a vectorized Approximate entropy algorithm.
<<<<<<< HEAD
    --> https://en.wikipedia.org/wiki/Approximate_entropy

    For short time-series this method is highly dependent on the parameters,
    but should be stable for N > 2000, see:
    --> The Appropriate Use of Approximate Entropy and Sample Entropy with Short Data Sets - Yentes et al. 2012

    Other shortcomings and alternatives discussed in:
    --> Physiological time-series analysis using approximate entropy and sample entropy - Richman & Moorman 2000
=======

        https://en.wikipedia.org/wiki/Approximate_entropy

    For short time-series this method is highly dependent on the parameters,
    but should be stable for N > 2000, see:

        Yentes et al. (2012) - 
        *The Appropriate Use of Approximate Entropy and Sample Entropy with Short Data Sets*


    Other shortcomings and alternatives discussed in:

        Richman & Moorman (2000) -
        *Physiological time-series analysis using approximate entropy and sample entropy*
>>>>>>> d4deec59

    :param x: the time series to calculate the feature of
    :type x: pandas.Series
    :param m: Length of compared run of data
    :type m: int
    :param r: Filtering level, must be positive
    :type r: float

    :return: Approximate entropy
    :return type: float
    """
    x = np.asarray(x)
    N = len(x)
    r *= np.std(x)
    if r < 0:
        raise ValueError("Parameter r must be positive.")
    if N <= m+1:
        return 0

    def _phi(m):
        x_re = np.array([x[i:i+m] for i in range(N - m + 1)])
        C = np.sum(np.max(np.abs(x_re[:, np.newaxis] - x_re[np.newaxis, :]),
                          axis=2) <= r, axis=0) / (N-m+1)
        return np.sum(np.log(C)) / (N - m + 1.0)

    return np.abs(_phi(m) - _phi(m + 1))<|MERGE_RESOLUTION|>--- conflicted
+++ resolved
@@ -1038,21 +1038,11 @@
 def approximate_entropy(x, m, r):
     """
     Implements a vectorized Approximate entropy algorithm.
-<<<<<<< HEAD
-    --> https://en.wikipedia.org/wiki/Approximate_entropy
+
+        https://en.wikipedia.org/wiki/Approximate_entropy
 
     For short time-series this method is highly dependent on the parameters,
     but should be stable for N > 2000, see:
-    --> The Appropriate Use of Approximate Entropy and Sample Entropy with Short Data Sets - Yentes et al. 2012
-
-    Other shortcomings and alternatives discussed in:
-    --> Physiological time-series analysis using approximate entropy and sample entropy - Richman & Moorman 2000
-=======
-
-        https://en.wikipedia.org/wiki/Approximate_entropy
-
-    For short time-series this method is highly dependent on the parameters,
-    but should be stable for N > 2000, see:
 
         Yentes et al. (2012) - 
         *The Appropriate Use of Approximate Entropy and Sample Entropy with Short Data Sets*
@@ -1062,7 +1052,6 @@
 
         Richman & Moorman (2000) -
         *Physiological time-series analysis using approximate entropy and sample entropy*
->>>>>>> d4deec59
 
     :param x: the time series to calculate the feature of
     :type x: pandas.Series
